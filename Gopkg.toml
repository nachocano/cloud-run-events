# Refer to https://github.com/golang/dep/blob/master/docs/Gopkg.toml.md
# for detailed Gopkg.toml documentation.

required = [
  "knative.dev/test-infra/scripts",
  "knative.dev/test-infra/tools/dep-collector",
  # for integration tests
  "knative.dev/eventing/test/test_images/logevents",
  "knative.dev/eventing/test/test_images/sendevents",
  "knative.dev/eventing/test/test_images/transformevents",

  "k8s.io/apimachinery/pkg/util/sets/types",
  "k8s.io/code-generator/cmd/deepcopy-gen",
  "k8s.io/code-generator/cmd/defaulter-gen",
  "k8s.io/code-generator/cmd/client-gen",
  "k8s.io/code-generator/cmd/lister-gen",
  "k8s.io/code-generator/cmd/informer-gen",
  "knative.dev/pkg/codegen/cmd/injection-gen",
  "knative.dev/pkg/testutils/clustermanager/perf-tests",
  "golang.org/x/net/http2/h2c",
  "go.opencensus.io/metric/metricexport"
]

[[override]]
  name = "gopkg.in/yaml.v2"
  version = "v2.2.1"

# Our master branch tracks knative/pkg master or a release.
[[override]]
  name = "knative.dev/pkg"
  source = "github.com/nachocano/pkg"
  branch = "scaling_v2"
<<<<<<< HEAD
=======
  # DO NOT SUBMIT
>>>>>>> 125703f2

# This is a preemptive override.
[[override]]
  name = "knative.dev/eventing"
  branch = "master"

# This is a preemptive override.
[[override]]
  name = "knative.dev/serving"
  branch = "master"

[[override]]
  name = "go.uber.org/zap"
  revision = "67bc79d13d155c02fd008f721863ff8cc5f30659"

[[override]]
  name = "k8s.io/api"
  version = "kubernetes-1.16.4"

[[override]]
  name = "k8s.io/apimachinery"
  version = "kubernetes-1.16.4"

[[override]]
  name = "k8s.io/apiextensions-apiserver"
  version = "kubernetes-1.16.4"

[[override]]
  name = "k8s.io/code-generator"
  version = "kubernetes-1.16.4"

[[override]]
  name = "k8s.io/client-go"
  version = "kubernetes-1.16.4"

[[override]]
  name = "github.com/cloudevents/sdk-go"
  version = "1.0.0"

[prune]
  go-tests = true
  unused-packages = true
  non-go = true

[[prune.project]]
  name = "k8s.io/code-generator"
  unused-packages = false
  non-go = false

[[prune.project]]
  name = "knative.dev/test-infra"
  non-go = false

[[prune.project]]
  name = "knative.dev/eventing"
  non-go = false

[[prune.project]]
  name = "knative.dev/pkg"
  unused-packages = false
  non-go = false

[[constraint]]
  branch = "master"
  name = "golang.org/x/net"

# Required for opencensus.
[[override]]
  name = "github.com/census-instrumentation/opencensus-proto"
  version = "0.2.0"

[[override]]
  name = "cloud.google.com/go"
  version = "0.44.3"<|MERGE_RESOLUTION|>--- conflicted
+++ resolved
@@ -30,10 +30,7 @@
   name = "knative.dev/pkg"
   source = "github.com/nachocano/pkg"
   branch = "scaling_v2"
-<<<<<<< HEAD
-=======
   # DO NOT SUBMIT
->>>>>>> 125703f2
 
 # This is a preemptive override.
 [[override]]
