/*
Copyright 2019 Google LLC

Licensed under the Apache License, Version 2.0 (the "License");
you may not use this file except in compliance with the License.
You may obtain a copy of the License at

    http://www.apache.org/licenses/LICENSE-2.0

Unless required by applicable law or agreed to in writing, software
distributed under the License is distributed on an "AS IS" BASIS,
WITHOUT WARRANTIES OR CONDITIONS OF ANY KIND, either express or implied.
See the License for the specific language governing permissions and
limitations under the License.
*/

package e2e

const (
	ProwProjectKey = "E2E_PROJECT_ID"

	eventCountMetricType     = "custom.googleapis.com/cloud.google.com/source/event_count"
	globalMetricResourceType = "global"
<<<<<<< HEAD
	storageResourceGroup     = "storages.events.cloud.run"
	pubsubResourceGroup      = "pubsubs.events.cloud.run"
=======
	storageResourceGroup     = "storages.events.cloud.google.com"
	pubsubResourceGroup      = "pubsubs.events.cloud.google.com"
>>>>>>> 790a287a
)<|MERGE_RESOLUTION|>--- conflicted
+++ resolved
@@ -21,11 +21,6 @@
 
 	eventCountMetricType     = "custom.googleapis.com/cloud.google.com/source/event_count"
 	globalMetricResourceType = "global"
-<<<<<<< HEAD
-	storageResourceGroup     = "storages.events.cloud.run"
-	pubsubResourceGroup      = "pubsubs.events.cloud.run"
-=======
 	storageResourceGroup     = "storages.events.cloud.google.com"
 	pubsubResourceGroup      = "pubsubs.events.cloud.google.com"
->>>>>>> 790a287a
 )