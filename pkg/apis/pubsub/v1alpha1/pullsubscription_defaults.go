/*
Copyright 2019 Google LLC

Licensed under the Apache License, Version 2.0 (the "License");
you may not use this file except in compliance with the License.
You may obtain a copy of the License at

    http://www.apache.org/licenses/LICENSE-2.0

Unless required by applicable law or agreed to in writing, software
distributed under the License is distributed on an "AS IS" BASIS,
WITHOUT WARRANTIES OR CONDITIONS OF ANY KIND, either express or implied.
See the License for the specific language governing permissions and
limitations under the License.
*/

package v1alpha1

import (
	"context"
	"time"

	duckv1alpha1 "github.com/google/knative-gcp/pkg/apis/duck/v1alpha1"
	corev1 "k8s.io/api/core/v1"
	"k8s.io/apimachinery/pkg/api/equality"
	"knative.dev/pkg/apis"
	pkgduckv1alpha1 "knative.dev/pkg/apis/duck/v1alpha1"
	"knative.dev/pkg/ptr"
)

const (
	defaultRetentionDuration = 7 * 24 * time.Hour
	defaultAckDeadline       = 30 * time.Second

	defaultScalerType       = "gcp-pubsub"
	defaultSubscriptionSize = "5"
	subscriptionSize        = "subscriptionSize"
)

func (s *PullSubscription) SetDefaults(ctx context.Context) {
	withParent := apis.WithinParent(ctx, s.ObjectMeta)
	s.Spec.SetDefaults(withParent)
}

func (ss *PullSubscriptionSpec) SetDefaults(ctx context.Context) {
	if ss.AckDeadline == nil {
		ackDeadline := defaultAckDeadline
		ss.AckDeadline = ptr.String(ackDeadline.String())
	}

	if ss.RetentionDuration == nil {
		retentionDuration := defaultRetentionDuration
		ss.RetentionDuration = ptr.String(retentionDuration.String())
	}

	if ss.Secret == nil || equality.Semantic.DeepEqual(ss.Secret, &corev1.SecretKeySelector{}) {
		ss.Secret = duckv1alpha1.DefaultGoogleCloudSecretSelector()
	}

	switch ss.Mode {
	case ModeCloudEventsBinary, ModeCloudEventsStructured, ModePushCompatible:
		// Valid Mode.
	default:
		// Default is CloudEvents Binary Mode.
		ss.Mode = ModeCloudEventsBinary
	}

	if ss.Scaler != nil && !equality.Semantic.DeepEqual(ss.Scaler, &pkgduckv1alpha1.KedaScalerSpec{}) {
<<<<<<< HEAD
		// Set up common defaults for Keda scalers.
		ss.Scaler.SetDefault(ctx)

		// Set up our own defaults.
=======
		// Set up common defaults for Scalers.
		ss.Scaler.SetDefault(ctx)

		// Set up our own defaults for Keda.
>>>>>>> 125703f2
		if ss.Scaler.Type == "" {
			ss.Scaler.Type = defaultScalerType
		}

		if ss.Scaler.Metadata == nil {
			ss.Scaler.Metadata = make(map[string]string)
		}
		if _, ok := ss.Scaler.Metadata[subscriptionSize]; !ok {
			ss.Scaler.Metadata[subscriptionSize] = defaultSubscriptionSize
		}

		parentMeta := apis.ParentMeta(ctx)
		if _, ok := parentMeta.Annotations[pkgduckv1alpha1.SourceScalerAnnotationKey]; !ok {
			parentMeta.Annotations[pkgduckv1alpha1.SourceScalerAnnotationKey] = pkgduckv1alpha1.KEDA
		}
	}
}<|MERGE_RESOLUTION|>--- conflicted
+++ resolved
@@ -66,17 +66,10 @@
 	}
 
 	if ss.Scaler != nil && !equality.Semantic.DeepEqual(ss.Scaler, &pkgduckv1alpha1.KedaScalerSpec{}) {
-<<<<<<< HEAD
-		// Set up common defaults for Keda scalers.
-		ss.Scaler.SetDefault(ctx)
-
-		// Set up our own defaults.
-=======
 		// Set up common defaults for Scalers.
 		ss.Scaler.SetDefault(ctx)
 
 		// Set up our own defaults for Keda.
->>>>>>> 125703f2
 		if ss.Scaler.Type == "" {
 			ss.Scaler.Type = defaultScalerType
 		}
