# Copyright 2019 Google LLC
#
# Licensed under the Apache License, Version 2.0 (the "License");
# you may not use this file except in compliance with the License.
# You may obtain a copy of the License at
#
#     http://www.apache.org/licenses/LICENSE-2.0
#
# Unless required by applicable law or agreed to in writing, software
# distributed under the License is distributed on an "AS IS" BASIS,
# WITHOUT WARRANTIES OR CONDITIONS OF ANY KIND, either express or implied.
# See the License for the specific language governing permissions and
# limitations under the License.

apiVersion: apiextensions.k8s.io/v1beta1
kind: CustomResourceDefinition
metadata:
  labels:
    events.cloud.google.com/release: devel
    events.cloud.google.com/crd-install: "true"
  name: pullsubscriptions.pubsub.cloud.google.com
spec:
  group: pubsub.cloud.google.com
  version: v1alpha1
  names:
    categories:
    - all
    - knative
    - pubsub
    kind: PullSubscription
    plural: pullsubscriptions
  scope: Namespaced
  subresources:
    status: {}
  additionalPrinterColumns:
    - name: Ready
      type: string
      JSONPath: ".status.conditions[?(@.type==\"Ready\")].status"
    - name: Reason
      type: string
      JSONPath: ".status.conditions[?(@.type==\"Ready\")].reason"
    - name: Age
      type: date
      JSONPath: .metadata.creationTimestamp
  validation:
    openAPIV3Schema:
      properties:
        spec:
          # TODO: update the OpenAPI to be much more robust.
          required:
            - sink
            - topic
          properties:
            secret:
              type: object
              description: "Credential to use to poll the Cloud Pub/Sub Subscription. It is not used to create or delete the Subscription, only to poll it. The value of the secret entry must be a service account key in the JSON format (see https://cloud.google.com/iam/docs/creating-managing-service-account-keys). Defaults to secret.name of 'google-cloud-key' and secret.key of 'key.json'."
            project:
              type: string
              description: "ID of the Google Cloud Project that the Pub/Sub Topic exists in. E.g. 'my-project-1234' rather than its display name, 'My Project' or its number '1234567890'. If omitted uses the Project ID from the GKE cluster metadata service."
            sink:
              type: object
              description: "Reference to an object that will resolve to a domain name to use as the sink."
              anyOf:
                - type: object
                  properties:
                    uri:
                      type: string
                      minLength: 1
                - type: object
                  properties:
                    ref:
                      type: object
                      required:
                        - apiVersion
                        - kind
                        - name
                      properties:
                        apiVersion:
                          type: string
                          minLength: 1
                        kind:
                          type: string
                          minLength: 1
                        name:
                          type: string
                          minLength: 1
            transformer:
              type: object
              description: "Reference to an object that will resolve to a domain name to use as the transformer."
            ceOverrides:
              type: object
              description: "Defines overrides to control modifications of the event sent to the sink."
              properties:
                extensions:
                  type: object
                  description: "Extensions specify what attribute are added or overridden on the outbound event. Each `Extensions` key-value pair are set on the event as an attribute extension independently."
            mode:
              type: string
              enum: [CloudEventsBinary, CloudEventsStructured, PushCompatible]
              description: "Mode defines the encoding and structure of the payload of when this PullSubscription invokes the sink. Default is CloudEventsBinary."
            topic:
              type: string
              description: "ID of the Cloud Pub/Sub Topic to Subscribe to. It must be in the form of the unique identifier within the project, not the entire name. E.g. it must be 'laconia', not 'projects/my-gcp-project/topics/laconia'."
            ackDeadline:
              type: string
              description:  "The default maximum time after a subscriber receives a message before the subscriber should acknowledge the message. Defaults to `30s`. Valid time units are `s`, `m`, `h`. The minimum deadline you can specify is 0 seconds. The maximum deadline you can specify is 600 seconds (10 minutes)."
            retainAckedMessages:
              type: boolean
              description: "Whether to retain acknowledged messages. If true, acknowledged messages will not be expunged until they fall out of the RetentionDuration window."
            retentionDuration:
              type: string
              description: "How long to retain messages in backlog, from the time of publish. If retainAckedMessages is true, this duration affects the retention of acknowledged messages, otherwise only unacknowledged messages are retained. Defaults to 7 days (`168h`). Cannot be longer than 7 days or shorter than 10 minutes. Valid time units are `s`, `m`, `h`."
<<<<<<< HEAD
            minReplicaCount:
              format: int32
              type: integer
            maxReplicaCount:
              format: int32
              type: integer
=======
            # TODO update yaml
>>>>>>> 4cc4ed21
          type: object
        status:
          properties:
            observedGeneration:
              type: integer
              format: int64
            conditions:
              items:
                properties:
                  lastTransitionTime:
                    # we use a string in the stored object but a wrapper object
                    # at runtime.
                    type: string
                  message:
                    type: string
                  reason:
                    type: string
                  severity:
                    type: string
                  status:
                    type: string
                  type:
                    type: string
                required:
                - type
                - status
                type: object
              type: array
            sinkUri:
              type: string
            transformerUri:
              type: string
            projectId:
              type: string
            subscriptionId:
              type: string
          type: object<|MERGE_RESOLUTION|>--- conflicted
+++ resolved
@@ -110,16 +110,7 @@
             retentionDuration:
               type: string
               description: "How long to retain messages in backlog, from the time of publish. If retainAckedMessages is true, this duration affects the retention of acknowledged messages, otherwise only unacknowledged messages are retained. Defaults to 7 days (`168h`). Cannot be longer than 7 days or shorter than 10 minutes. Valid time units are `s`, `m`, `h`."
-<<<<<<< HEAD
-            minReplicaCount:
-              format: int32
-              type: integer
-            maxReplicaCount:
-              format: int32
-              type: integer
-=======
             # TODO update yaml
->>>>>>> 4cc4ed21
           type: object
         status:
           properties:
