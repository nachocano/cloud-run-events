--- conflicted
+++ resolved
@@ -54,57 +54,6 @@
   validation:
     openAPIV3Schema:
       properties:
-<<<<<<< HEAD
-        registry:
-          type: object
-          title: "Storage"
-          description: "Internal information, users should not set this property"
-          properties:
-            eventTypes:
-              type: object
-              properties:
-                finalize:
-                  type: object
-                  description: "Sent when a new object (or a new generation of an existing object) is successfully created in the bucket. This includes copying or rewriting an existing object. A failed upload does not trigger this event."
-                  properties:
-                    type:
-                      type: string
-                      pattern: "google.storage.object.finalize"
-                    schema:
-                      type: string
-                      pattern: "https://raw.githubusercontent.com/google/knative-gcp/master/schemas/storage/schema.json"
-                delete:
-                  type: object
-                  description: "Sent when an object has been permanently deleted. This includes objects that are overwritten or are deleted as part of the bucket's lifecycle configuration. For buckets with object versioning enabled, this is not sent when an object is archived."
-                  properties:
-                    type:
-                      type: string
-                      pattern: "google.storage.object.delete"
-                    schema:
-                      type: string
-                      pattern: "https://raw.githubusercontent.com/google/knative-gcp/master/schemas/storage/schema.json"
-                archive:
-                  type: object
-                  description: "Only sent when a bucket has enabled object versioning. This event indicates that the live version of an object has become an archived version, either because it was archived or because it was overwritten by the upload of an object of the same name."
-                  properties:
-                    type:
-                      type: string
-                      pattern: "google.storage.object.archive"
-                    schema:
-                      type: string
-                      pattern: "https://raw.githubusercontent.com/google/knative-gcp/master/schemas/storage/schema.json"
-                metadataUpdate:
-                  type: object
-                  description: "Sent when the metadata of an existing object changes."
-                  properties:
-                    type:
-                      type: string
-                      pattern: "google.storage.object.metadataUpdate"
-                    schema:
-                      type: string
-                      pattern: "https://raw.githubusercontent.com/google/knative-gcp/master/schemas/storage/schema.json"
-=======
->>>>>>> 57f991dd
         spec:
           properties:
             secret:
