/*
Copyright 2019 Google LLC

Licensed under the Apache License, Version 2.0 (the "License");
you may not use this file except in compliance with the License.
You may obtain a copy of the License at

    http://www.apache.org/licenses/LICENSE-2.0

Unless required by applicable law or agreed to in writing, software
distributed under the License is distributed on an "AS IS" BASIS,
WITHOUT WARRANTIES OR CONDITIONS OF ANY KIND, either express or implied.
See the License for the specific language governing permissions and
limitations under the License.
*/

package main

import (
<<<<<<< HEAD
	"cloud.google.com/go/pubsub"
	"errors"
	"flag"
	"github.com/google/go-cmp/cmp"
	"github.com/google/go-cmp/cmp/cmpopts"
	"log"
	"time"

	"cloud.google.com/go/compute/metadata"
	"github.com/kelseyhightower/envconfig"
	"go.uber.org/zap"
	"go.uber.org/zap/zapcore"
	"golang.org/x/net/context"
)

type envConfig struct {
	// Environment variable containing project id.
	Project string `envconfig:"PROJECT_ID"`

	// Action is the operation the job should run.
	// Options: [exists, create, delete]
	Action string `envconfig:"ACTION" required:"true"`

	// Topic is the environment variable containing the PubSub Topic being
	// subscribed to's name. In the form that is unique within the project.
	// E.g. 'laconia', not 'projects/my-gcp-project/topics/laconia'.
	Topic string `envconfig:"PUBSUB_TOPIC_ID" required:"true"`

	// Subscription is the environment variable containing the name of the
	// subscription to use.
	Subscription string `envconfig:"PUBSUB_SUBSCRIPTION_ID" required:"true"`

	AckDeadline         time.Duration `envconfig:"PUBSUB_SUBSCRIPTION_CONFIG_ACK_DEAD" required:"true" default:"30s"`
	RetainAckedMessages bool          `envconfig:"PUBSUB_SUBSCRIPTION_CONFIG_RET_ACKED" required:"true" default:"false"`
	RetentionDuration   time.Duration `envconfig:"PUBSUB_SUBSCRIPTION_CONFIG_RET_DUR" required:"true" default:"168h"`
}

var (
	ignoreSubConfig = cmpopts.IgnoreFields(pubsub.SubscriptionConfig{}, "Topic", "PushConfig", "Labels")
)

// TODO: the job could output the resolved projectID.
=======
	"flag"

	"github.com/kelseyhightower/envconfig"
	"go.uber.org/zap"
	"knative.dev/pkg/logging"
	"knative.dev/pkg/signals"

	"github.com/GoogleCloudPlatform/cloud-run-events/pkg/pubsub/operations"
)
>>>>>>> b1be21ce

func main() {
	flag.Parse()

<<<<<<< HEAD
	ctx := context.Background()
	logCfg := zap.NewProductionConfig() // TODO: to replace with a dynamically updating logger.
	logCfg.EncoderConfig.EncodeTime = zapcore.ISO8601TimeEncoder
	logger, err := logCfg.Build()
	if err != nil {
		log.Fatalf("Unable to create logger: %v", err)
	}

	var env envConfig
	if err := envconfig.Process("", &env); err != nil {
		logger.Fatal("Failed to process env var", zap.Error(err))
	}

	if env.Project == "" {
		project, err := metadata.ProjectID()
		if err != nil {
			logger.Fatal("failed to find project id. ", zap.Error(err))
		}
		env.Project = project
	}

	logger = logger.With(
		zap.String("action", env.Action),
		zap.String("project", env.Project),
		zap.String("topic", env.Topic),
		zap.String("subscription", env.Subscription),
	)

	logger.Info("Pub/Sub Subscription Job.")

	client, err := pubsub.NewClient(ctx, env.Project)
	if err != nil {
		logger.Fatal("Failed to create Pub/Sub client.", zap.Error(err))
	}

	// Load the subscription.
	sub := client.Subscription(env.Subscription)
	exists, err := sub.Exists(ctx)
	if err != nil {
		logger.Fatal("Failed to verify topic exists.", zap.Error(err))
	}

	switch env.Action {
	case "exists":
		// If subscription doesn't exist, that is an error.
		if !exists {
			logger.Fatal("Subscription does not exist.")
		}
		logger.Info("Previously created.")

	case "create":
		// Load the topic.
		topic, err := getTopic(ctx, client, env.Topic)
		if err != nil {
			logger.Fatal("Failed to get topic.", zap.Error(err))
		}
		// subConfig is the wanted config based on settings.
		subConfig := pubsub.SubscriptionConfig{
			Topic:               topic,
			AckDeadline:         env.AckDeadline,
			RetainAckedMessages: env.RetainAckedMessages,
			RetentionDuration:   env.RetentionDuration,
		}
		// If topic doesn't exist, create it.
		if !exists {
			// Create a new subscription to the previous topic with the given name.
			sub, err = client.CreateSubscription(ctx, env.Subscription, subConfig)
			if err != nil {
				logger.Fatal("Failed to create subscription.", zap.Error(err))
			}
			logger.Info("Successfully created.")
		} else {
			logger.Info("Previously created.")
			// Get current config.
			currentConfig, err := sub.Config(ctx)
			if err != nil {
				logger.Fatal("Failed to get subscription config.", zap.Error(err))
			}
			// Compare the current config to the expected config. Update if different.
			if diff := cmp.Diff(subConfig, currentConfig, ignoreSubConfig); diff != "" {
				_, err := sub.Update(ctx, pubsub.SubscriptionConfigToUpdate{
					AckDeadline:         env.AckDeadline,
					RetainAckedMessages: env.RetainAckedMessages,
					RetentionDuration:   env.RetentionDuration,
					Labels:              currentConfig.Labels,
				})
				if err != nil {
					logger.Fatal("Failed to update subscription config.", zap.Error(err))
				}
				logger.Info("Updated subscription config.", zap.String("diff", diff))
			}
		}
=======
	sl, _ := logging.NewLogger("", "INFO") // TODO: use logging config map.
	logger := sl.Desugar()
	defer logger.Sync()
>>>>>>> b1be21ce

	ctx := logging.WithLogger(signals.NewContext(), logger.Sugar())

	ops := operations.SubscriptionOps{}
	if err := envconfig.Process("", &ops); err != nil {
		logger.Fatal("Failed to process env var", zap.Error(err))
	}
	if err := ops.CreateClient(ctx); err != nil {
		logger.Fatal("Failed to create Pub/Sub Client.", zap.Error(err))
	}
	if err := ops.Run(ctx); err != nil {
		logger.Fatal("Failed to run Subscription Operation.", zap.Error(err))
	}
}<|MERGE_RESOLUTION|>--- conflicted
+++ resolved
@@ -17,50 +17,6 @@
 package main
 
 import (
-<<<<<<< HEAD
-	"cloud.google.com/go/pubsub"
-	"errors"
-	"flag"
-	"github.com/google/go-cmp/cmp"
-	"github.com/google/go-cmp/cmp/cmpopts"
-	"log"
-	"time"
-
-	"cloud.google.com/go/compute/metadata"
-	"github.com/kelseyhightower/envconfig"
-	"go.uber.org/zap"
-	"go.uber.org/zap/zapcore"
-	"golang.org/x/net/context"
-)
-
-type envConfig struct {
-	// Environment variable containing project id.
-	Project string `envconfig:"PROJECT_ID"`
-
-	// Action is the operation the job should run.
-	// Options: [exists, create, delete]
-	Action string `envconfig:"ACTION" required:"true"`
-
-	// Topic is the environment variable containing the PubSub Topic being
-	// subscribed to's name. In the form that is unique within the project.
-	// E.g. 'laconia', not 'projects/my-gcp-project/topics/laconia'.
-	Topic string `envconfig:"PUBSUB_TOPIC_ID" required:"true"`
-
-	// Subscription is the environment variable containing the name of the
-	// subscription to use.
-	Subscription string `envconfig:"PUBSUB_SUBSCRIPTION_ID" required:"true"`
-
-	AckDeadline         time.Duration `envconfig:"PUBSUB_SUBSCRIPTION_CONFIG_ACK_DEAD" required:"true" default:"30s"`
-	RetainAckedMessages bool          `envconfig:"PUBSUB_SUBSCRIPTION_CONFIG_RET_ACKED" required:"true" default:"false"`
-	RetentionDuration   time.Duration `envconfig:"PUBSUB_SUBSCRIPTION_CONFIG_RET_DUR" required:"true" default:"168h"`
-}
-
-var (
-	ignoreSubConfig = cmpopts.IgnoreFields(pubsub.SubscriptionConfig{}, "Topic", "PushConfig", "Labels")
-)
-
-// TODO: the job could output the resolved projectID.
-=======
 	"flag"
 
 	"github.com/kelseyhightower/envconfig"
@@ -70,109 +26,13 @@
 
 	"github.com/GoogleCloudPlatform/cloud-run-events/pkg/pubsub/operations"
 )
->>>>>>> b1be21ce
 
 func main() {
 	flag.Parse()
 
-<<<<<<< HEAD
-	ctx := context.Background()
-	logCfg := zap.NewProductionConfig() // TODO: to replace with a dynamically updating logger.
-	logCfg.EncoderConfig.EncodeTime = zapcore.ISO8601TimeEncoder
-	logger, err := logCfg.Build()
-	if err != nil {
-		log.Fatalf("Unable to create logger: %v", err)
-	}
-
-	var env envConfig
-	if err := envconfig.Process("", &env); err != nil {
-		logger.Fatal("Failed to process env var", zap.Error(err))
-	}
-
-	if env.Project == "" {
-		project, err := metadata.ProjectID()
-		if err != nil {
-			logger.Fatal("failed to find project id. ", zap.Error(err))
-		}
-		env.Project = project
-	}
-
-	logger = logger.With(
-		zap.String("action", env.Action),
-		zap.String("project", env.Project),
-		zap.String("topic", env.Topic),
-		zap.String("subscription", env.Subscription),
-	)
-
-	logger.Info("Pub/Sub Subscription Job.")
-
-	client, err := pubsub.NewClient(ctx, env.Project)
-	if err != nil {
-		logger.Fatal("Failed to create Pub/Sub client.", zap.Error(err))
-	}
-
-	// Load the subscription.
-	sub := client.Subscription(env.Subscription)
-	exists, err := sub.Exists(ctx)
-	if err != nil {
-		logger.Fatal("Failed to verify topic exists.", zap.Error(err))
-	}
-
-	switch env.Action {
-	case "exists":
-		// If subscription doesn't exist, that is an error.
-		if !exists {
-			logger.Fatal("Subscription does not exist.")
-		}
-		logger.Info("Previously created.")
-
-	case "create":
-		// Load the topic.
-		topic, err := getTopic(ctx, client, env.Topic)
-		if err != nil {
-			logger.Fatal("Failed to get topic.", zap.Error(err))
-		}
-		// subConfig is the wanted config based on settings.
-		subConfig := pubsub.SubscriptionConfig{
-			Topic:               topic,
-			AckDeadline:         env.AckDeadline,
-			RetainAckedMessages: env.RetainAckedMessages,
-			RetentionDuration:   env.RetentionDuration,
-		}
-		// If topic doesn't exist, create it.
-		if !exists {
-			// Create a new subscription to the previous topic with the given name.
-			sub, err = client.CreateSubscription(ctx, env.Subscription, subConfig)
-			if err != nil {
-				logger.Fatal("Failed to create subscription.", zap.Error(err))
-			}
-			logger.Info("Successfully created.")
-		} else {
-			logger.Info("Previously created.")
-			// Get current config.
-			currentConfig, err := sub.Config(ctx)
-			if err != nil {
-				logger.Fatal("Failed to get subscription config.", zap.Error(err))
-			}
-			// Compare the current config to the expected config. Update if different.
-			if diff := cmp.Diff(subConfig, currentConfig, ignoreSubConfig); diff != "" {
-				_, err := sub.Update(ctx, pubsub.SubscriptionConfigToUpdate{
-					AckDeadline:         env.AckDeadline,
-					RetainAckedMessages: env.RetainAckedMessages,
-					RetentionDuration:   env.RetentionDuration,
-					Labels:              currentConfig.Labels,
-				})
-				if err != nil {
-					logger.Fatal("Failed to update subscription config.", zap.Error(err))
-				}
-				logger.Info("Updated subscription config.", zap.String("diff", diff))
-			}
-		}
-=======
 	sl, _ := logging.NewLogger("", "INFO") // TODO: use logging config map.
 	logger := sl.Desugar()
 	defer logger.Sync()
->>>>>>> b1be21ce
 
 	ctx := logging.WithLogger(signals.NewContext(), logger.Sugar())
 
