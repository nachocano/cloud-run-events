#!/usr/bin/env bash

# Copyright 2018 The Knative Authors
#
# Licensed under the Apache License, Version 2.0 (the "License");
# you may not use this file except in compliance with the License.
# You may obtain a copy of the License at
#
#     http://www.apache.org/licenses/LICENSE-2.0
#
# Unless required by applicable law or agreed to in writing, software
# distributed under the License is distributed on an "AS IS" BASIS,
# WITHOUT WARRANTIES OR CONDITIONS OF ANY KIND, either express or implied.
# See the License for the specific language governing permissions and
# limitations under the License.

# This is a helper script for Knative presubmit test scripts.
# See README.md for instructions on how to use it.

source $(dirname ${BASH_SOURCE})/library.sh

# Custom configuration of presubmit tests
readonly DISABLE_MD_LINTING=${DISABLE_MD_LINTING:-0}
readonly DISABLE_MD_LINK_CHECK=${DISABLE_MD_LINK_CHECK:-0}
readonly PRESUBMIT_TEST_FAIL_FAST=${PRESUBMIT_TEST_FAIL_FAST:-0}

# Extensions or file patterns that don't require presubmit tests.
readonly NO_PRESUBMIT_FILES=(\.png \.gitignore \.gitattributes ^OWNERS ^OWNERS_ALIASES ^AUTHORS)

# Flag if this is a presubmit run or not.
[[ IS_PROW && -n "${PULL_PULL_SHA}" ]] && IS_PRESUBMIT=1 || IS_PRESUBMIT=0
readonly IS_PRESUBMIT

# List of changed files on presubmit, LF separated.
CHANGED_FILES=""

# Flags that this PR is exempt of presubmit tests.
IS_PRESUBMIT_EXEMPT_PR=0

# Flags that this PR contains only changes to documentation.
IS_DOCUMENTATION_PR=0

# Returns true if PR only contains the given file regexes.
# Parameters: $1 - file regexes, space separated.
function pr_only_contains() {
  [[ -z "$(echo "${CHANGED_FILES}" | grep -v "\(${1// /\\|}\)$")" ]]
}

# List changed files in the current PR.
# This is implemented as a function so it can be mocked in unit tests.
function list_changed_files() {
  /workspace/githubhelper -list-changed-files -github-token /etc/repoview-token/token
}

# Initialize flags and context for presubmit tests:
# CHANGED_FILES, IS_PRESUBMIT_EXEMPT_PR and IS_DOCUMENTATION_PR.
function initialize_environment() {
  CHANGED_FILES=""
  IS_PRESUBMIT_EXEMPT_PR=0
  IS_DOCUMENTATION_PR=0
  (( ! IS_PRESUBMIT )) && return
  CHANGED_FILES="$(list_changed_files)"
  if [[ -n "${CHANGED_FILES}" ]]; then
    echo -e "Changed files in commit ${PULL_PULL_SHA}:\n${CHANGED_FILES}"
    local no_presubmit_files="${NO_PRESUBMIT_FILES[*]}"
    pr_only_contains "${no_presubmit_files}" && IS_PRESUBMIT_EXEMPT_PR=1
    # A documentation PR must contain markdown files
    if pr_only_contains "\.md ${no_presubmit_files}"; then
      [[ -n "$(echo "${CHANGED_FILES}" | grep '\.md')" ]] && IS_DOCUMENTATION_PR=1
    fi
  else
    header "NO CHANGED FILES REPORTED, ASSUMING IT'S AN ERROR AND RUNNING TESTS ANYWAY"
  fi
  readonly CHANGED_FILES
  readonly IS_DOCUMENTATION_PR
  readonly IS_PRESUBMIT_EXEMPT_PR
}

# Display a pass/fail banner for a test group.
# Parameters: $1 - test group name (e.g., build)
#             $2 - result (0=passed, 1=failed)
function results_banner() {
  local result
  [[ $2 -eq 0 ]] && result="PASSED" || result="FAILED"
  header "$1 tests ${result}"
}

# Run build tests. If there's no `build_tests` function, run the default
# build test runner.
function run_build_tests() {
  (( ! RUN_BUILD_TESTS )) && return 0
  header "Running build tests"
  local failed=0
  # Run pre-build tests, if any
  if function_exists pre_build_tests; then
    pre_build_tests || { failed=1; step_failed "pre_build_tests"; }
  fi
  # Don't run build tests if pre-build tests failed
  if (( ! failed )); then
    if function_exists build_tests; then
      build_tests || { failed=1; step_failed "build_tests"; }
    else
      default_build_test_runner || { failed=1; step_failed "default_build_test_runner"; }
    fi
  fi
  # Don't run post-build tests if pre/build tests failed
  if (( ! failed )) && function_exists post_build_tests; then
    post_build_tests || { failed=1; step_failed "post_build_tests"; }
  fi
  results_banner "Build" ${failed}
  return ${failed}
}

# Run a build test and report its output as the failure if it fails.
# Parameters: $1 - report name.
#             $2... - command (test) to run.
function report_build_test() {
  local report="$(mktemp)"
  local report_name="$1"
  shift
  local errors=""
  capture_output "${report}" "$@" || errors="$(cat ${report})"
  create_junit_xml _build_tests "${report_name}" "${errors}"
  [[ -z "${errors}" ]]
}

# Perform markdown build tests if necessary, unless disabled.
function markdown_build_tests() {
  (( DISABLE_MD_LINTING && DISABLE_MD_LINK_CHECK )) && return 0
  # Get changed markdown files (ignore /vendor, github templates, and deleted files)
  local mdfiles=""
  for file in $(echo "${CHANGED_FILES}" | grep \.md$ | grep -v ^vendor/ | grep -v ^.github/); do
    [[ -f "${file}" ]] && mdfiles="${mdfiles} ${file}"
  done
  [[ -z "${mdfiles}" ]] && return 0
  local failed=0
  if (( ! DISABLE_MD_LINTING )); then
    subheader "Linting the markdown files"
    report_build_test Markdown_Lint lint_markdown ${mdfiles} || failed=1
  fi
  if (( ! DISABLE_MD_LINK_CHECK )); then
    subheader "Checking links in the markdown files"
    report_build_test Markdown_Link check_links_in_markdown ${mdfiles} || failed=1
  fi
  return ${failed}
}

# Default build test runner that:
# * check markdown files
# * run `/hack/verify-codegen.sh` (if it exists)
# * `go build` on the entire repo
# * check licenses in all go packages
function default_build_test_runner() {
  local failed=0
<<<<<<< HEAD
  # Perform markdown build checks first
  markdown_build_tests || { failed=1; step_failed "markdown_build_tests"; }
  # For documentation PRs, just check the md files
=======
  # Perform markdown build checks
  markdown_build_tests || failed=1
  # Run verify-codegen check
  if [[ -f ./hack/verify-codegen.sh ]]; then
    subheader "Checking autogenerated code is up-to-date"
    report_build_test Verify_CodeGen ./hack/verify-codegen.sh || failed=1
  fi
  # For documentation PRs, just check the md files and run
  # verify-codegen (as md files can be auto-generated in some repos).
>>>>>>> 1e3d18ab
  (( IS_DOCUMENTATION_PR )) && return ${failed}
  # Don't merge these two lines, or return code will always be 0.
  local go_pkg_dirs
  go_pkg_dirs="$(go list ./...)" || return 1
  # Skip build test if there is no go code
  [[ -z "${go_pkg_dirs}" ]] && return ${failed}
  # Ensure all the code builds
  subheader "Checking that go code builds"
  local report="$(mktemp)"
  local errors_go1=""
  local errors_go2=""
  if ! capture_output "${report}" go build -v ./... ; then
    failed=1
    # Consider an error message everything that's not a package name.
    errors_go1="$(grep -v '^\(github\.com\|knative\.dev\)/' "${report}" | sort | uniq)"
  fi
  # Get all build tags in go code (ignore /vendor)
  local tags="$(grep -r '// +build' . \
      | grep -v '^./vendor/' | cut -f3 -d' ' | sort | uniq | tr '\n' ' ')"
  local tagged_pkgs="$(grep -r '// +build' . \
    | grep -v '^./vendor/' | grep ":// +build " | cut -f1 -d: | xargs dirname | sort | uniq | tr '\n' ' ')"
  for pkg in ${tagged_pkgs}; do
    # `go test -c` lets us compile the tests but do not run them.
    if ! capture_output "${report}" go test -c -tags="${tags}" ${pkg} ; then
      failed=1
      # Consider an error message everything that's not a successful test result.
      errors_go2+="$(grep -v '^\(ok\|\?\)\s\+\(github\.com\|knative\.dev\)/' "${report}")"
    fi
    # Remove unused generated binary, if any.
    rm -f e2e.test
  done

  local errors_go="$(echo -e "${errors_go1}\n${errors_go2}" | uniq)"
  create_junit_xml _build_tests Build_Go "${errors_go}"
  # Check that we don't have any forbidden licenses in our images.
  subheader "Checking for forbidden licenses"
  report_build_test Check_Licenses check_licenses ${go_pkg_dirs} || failed=1
  return ${failed}
}

# Run unit tests. If there's no `unit_tests` function, run the default
# unit test runner.
function run_unit_tests() {
  (( ! RUN_UNIT_TESTS )) && return 0
  if (( IS_DOCUMENTATION_PR )); then
    header "Documentation only PR, skipping unit tests"
    return 0
  fi
  header "Running unit tests"
  local failed=0
  # Run pre-unit tests, if any
  if function_exists pre_unit_tests; then
    pre_unit_tests || { failed=1; step_failed "pre_unit_tests"; }
  fi
  # Don't run unit tests if pre-unit tests failed
  if (( ! failed )); then
    if function_exists unit_tests; then
      unit_tests || { failed=1; step_failed "unit_tests"; }
    else
      default_unit_test_runner || { failed=1; step_failed "default_unit_test_runner"; }
    fi
  fi
  # Don't run post-unit tests if pre/unit tests failed
  if (( ! failed )) && function_exists post_unit_tests; then
    post_unit_tests || { failed=1; step_failed "post_unit_tests"; }
  fi
  results_banner "Unit" ${failed}
  return ${failed}
}

# Default unit test runner that runs all go tests in the repo.
function default_unit_test_runner() {
  report_go_test -race ./...
}

# Run integration tests. If there's no `integration_tests` function, run the
# default integration test runner.
function run_integration_tests() {
  # Don't run integration tests if not requested OR on documentation PRs
  (( ! RUN_INTEGRATION_TESTS )) && return 0
  if (( IS_DOCUMENTATION_PR )); then
    header "Documentation only PR, skipping integration tests"
    return 0
  fi
  header "Running integration tests"
  local failed=0
  # Run pre-integration tests, if any
  if function_exists pre_integration_tests; then
    pre_integration_tests || { failed=1; step_failed "pre_integration_tests"; }
  fi
  # Don't run integration tests if pre-integration tests failed
  if (( ! failed )); then
    if function_exists integration_tests; then
      integration_tests || { failed=1; step_failed "integration_tests"; }
    else
      default_integration_test_runner || { failed=1; step_failed "default_integration_test_runner"; }
    fi
  fi
  # Don't run integration tests if pre/integration tests failed
  if (( ! failed )) && function_exists post_integration_tests; then
    post_integration_tests || { failed=1; step_failed "post_integration_tests"; }
  fi
  results_banner "Integration" ${failed}
  return ${failed}
}

# Default integration test runner that runs all `test/e2e-*tests.sh`.
function default_integration_test_runner() {
  local options=""
  local failed=0
  for e2e_test in $(find test/ -name e2e-*tests.sh); do
    echo "Running integration test ${e2e_test}"
    if ! ${e2e_test} ${options}; then
      failed=1
      step_failed "${e2e_test} ${options}"
    fi
  done
  return ${failed}
}

# Options set by command-line flags.
RUN_BUILD_TESTS=0
RUN_UNIT_TESTS=0
RUN_INTEGRATION_TESTS=0

# Process flags and run tests accordingly.
function main() {
  initialize_environment
  if (( IS_PRESUBMIT_EXEMPT_PR )) && (( ! IS_DOCUMENTATION_PR )); then
    header "Commit only contains changes that don't require tests, skipping"
    exit 0
  fi

  # Show the version of the tools we're using
  if (( IS_PROW )); then
    # Disable gcloud update notifications
    gcloud config set component_manager/disable_update_check true
    header "Current test setup"
    echo ">> gcloud SDK version"
    gcloud version
    echo ">> kubectl version"
    kubectl version --client
    echo ">> go version"
    go version
    echo ">> git version"
    git version
    echo ">> ko version"
    [[ -f /ko_version ]] && cat /ko_version || echo "unknown"
    echo ">> bazel version"
    [[ -f /bazel_version ]] && cat /bazel_version || echo "unknown"
    if [[ "${DOCKER_IN_DOCKER_ENABLED}" == "true" ]]; then
      echo ">> docker version"
      docker version
    fi
    # node/pod names are important for debugging purposes, but they are missing
    # after migrating from bootstrap to podutil.
    # Report it here with the same logic as in bootstrap until it is fixed.
    # (https://github.com/kubernetes/test-infra/blob/09bd4c6709dc64308406443f8996f90cf3b40ed1/jenkins/bootstrap.py#L588)
    # TODO(chaodaiG): follow up on https://github.com/kubernetes/test-infra/blob/0fabd2ea816daa8c15d410c77a0c93c0550b283f/prow/initupload/run.go#L49
    echo ">> node name"
    echo "$(curl -H "Metadata-Flavor: Google" 'http://169.254.169.254/computeMetadata/v1/instance/name' 2> /dev/null)"
    echo ">> pod name"
    echo ${HOSTNAME}
  fi

  [[ -z $1 ]] && set -- "--all-tests"

  local TESTS_TO_RUN=()

  while [[ $# -ne 0 ]]; do
    local parameter=$1
    case ${parameter} in
      --build-tests) RUN_BUILD_TESTS=1 ;;
      --unit-tests) RUN_UNIT_TESTS=1 ;;
      --integration-tests) RUN_INTEGRATION_TESTS=1 ;;
      --all-tests)
        RUN_BUILD_TESTS=1
        RUN_UNIT_TESTS=1
        RUN_INTEGRATION_TESTS=1
        ;;
      --run-test)
        shift
        [[ $# -ge 1 ]] || abort "missing executable after --run-test"
        TESTS_TO_RUN+=("$1")
        ;;
      *) abort "error: unknown option ${parameter}" ;;
    esac
    shift
  done

  readonly RUN_BUILD_TESTS
  readonly RUN_UNIT_TESTS
  readonly RUN_INTEGRATION_TESTS
  readonly TESTS_TO_RUN

  cd ${REPO_ROOT_DIR}

  # Tests to be performed, in the right order if --all-tests is passed.

  local failed=0

  if [[ ${#TESTS_TO_RUN[@]} > 0 ]]; then
    if (( RUN_BUILD_TESTS || RUN_UNIT_TESTS || RUN_INTEGRATION_TESTS )); then
      abort "--run-test must be used alone"
    fi
    # If this is a presubmit run, but a documentation-only PR, don't run the test
    if (( IS_PRESUBMIT && IS_DOCUMENTATION_PR )); then
      header "Documentation only PR, skipping running custom test"
      exit 0
    fi
    for test_to_run in ${TESTS_TO_RUN[@]}; do
      ${test_to_run} || { failed=1; step_failed "${test_to_run}"; }
    done
  fi

  run_build_tests || { failed=1; step_failed "run_build_tests"; }
  # If PRESUBMIT_TEST_FAIL_FAST is set to true, don't run unit tests if build tests failed
  if (( ! PRESUBMIT_TEST_FAIL_FAST )) || (( ! failed )); then
    run_unit_tests || { failed=1; step_failed "run_unit_tests"; }
  fi
  # If PRESUBMIT_TEST_FAIL_FAST is set to true, don't run integration tests if build/unit tests failed
  if (( ! PRESUBMIT_TEST_FAIL_FAST )) || (( ! failed )); then
    run_integration_tests || { failed=1; step_failed "run_integration_tests"; }
  fi

  exit ${failed}
}<|MERGE_RESOLUTION|>--- conflicted
+++ resolved
@@ -93,19 +93,19 @@
   local failed=0
   # Run pre-build tests, if any
   if function_exists pre_build_tests; then
-    pre_build_tests || { failed=1; step_failed "pre_build_tests"; }
+    pre_build_tests || failed=1
   fi
   # Don't run build tests if pre-build tests failed
   if (( ! failed )); then
     if function_exists build_tests; then
-      build_tests || { failed=1; step_failed "build_tests"; }
+      build_tests || failed=1
     else
-      default_build_test_runner || { failed=1; step_failed "default_build_test_runner"; }
+      default_build_test_runner || failed=1
     fi
   fi
   # Don't run post-build tests if pre/build tests failed
   if (( ! failed )) && function_exists post_build_tests; then
-    post_build_tests || { failed=1; step_failed "post_build_tests"; }
+    post_build_tests || failed=1
   fi
   results_banner "Build" ${failed}
   return ${failed}
@@ -152,11 +152,6 @@
 # * check licenses in all go packages
 function default_build_test_runner() {
   local failed=0
-<<<<<<< HEAD
-  # Perform markdown build checks first
-  markdown_build_tests || { failed=1; step_failed "markdown_build_tests"; }
-  # For documentation PRs, just check the md files
-=======
   # Perform markdown build checks
   markdown_build_tests || failed=1
   # Run verify-codegen check
@@ -166,7 +161,6 @@
   fi
   # For documentation PRs, just check the md files and run
   # verify-codegen (as md files can be auto-generated in some repos).
->>>>>>> 1e3d18ab
   (( IS_DOCUMENTATION_PR )) && return ${failed}
   # Don't merge these two lines, or return code will always be 0.
   local go_pkg_dirs
@@ -219,19 +213,19 @@
   local failed=0
   # Run pre-unit tests, if any
   if function_exists pre_unit_tests; then
-    pre_unit_tests || { failed=1; step_failed "pre_unit_tests"; }
+    pre_unit_tests || failed=1
   fi
   # Don't run unit tests if pre-unit tests failed
   if (( ! failed )); then
     if function_exists unit_tests; then
-      unit_tests || { failed=1; step_failed "unit_tests"; }
+      unit_tests || failed=1
     else
-      default_unit_test_runner || { failed=1; step_failed "default_unit_test_runner"; }
+      default_unit_test_runner || failed=1
     fi
   fi
   # Don't run post-unit tests if pre/unit tests failed
   if (( ! failed )) && function_exists post_unit_tests; then
-    post_unit_tests || { failed=1; step_failed "post_unit_tests"; }
+    post_unit_tests || failed=1
   fi
   results_banner "Unit" ${failed}
   return ${failed}
@@ -255,19 +249,19 @@
   local failed=0
   # Run pre-integration tests, if any
   if function_exists pre_integration_tests; then
-    pre_integration_tests || { failed=1; step_failed "pre_integration_tests"; }
+    pre_integration_tests || failed=1
   fi
   # Don't run integration tests if pre-integration tests failed
   if (( ! failed )); then
     if function_exists integration_tests; then
-      integration_tests || { failed=1; step_failed "integration_tests"; }
+      integration_tests || failed=1
     else
-      default_integration_test_runner || { failed=1; step_failed "default_integration_test_runner"; }
+      default_integration_test_runner || failed=1
     fi
   fi
   # Don't run integration tests if pre/integration tests failed
   if (( ! failed )) && function_exists post_integration_tests; then
-    post_integration_tests || { failed=1; step_failed "post_integration_tests"; }
+    post_integration_tests || failed=1
   fi
   results_banner "Integration" ${failed}
   return ${failed}
@@ -281,7 +275,6 @@
     echo "Running integration test ${e2e_test}"
     if ! ${e2e_test} ${options}; then
       failed=1
-      step_failed "${e2e_test} ${options}"
     fi
   done
   return ${failed}
@@ -334,7 +327,7 @@
 
   [[ -z $1 ]] && set -- "--all-tests"
 
-  local TESTS_TO_RUN=()
+  local TEST_TO_RUN=""
 
   while [[ $# -ne 0 ]]; do
     local parameter=$1
@@ -350,7 +343,7 @@
       --run-test)
         shift
         [[ $# -ge 1 ]] || abort "missing executable after --run-test"
-        TESTS_TO_RUN+=("$1")
+        TEST_TO_RUN="$1"
         ;;
       *) abort "error: unknown option ${parameter}" ;;
     esac
@@ -360,7 +353,7 @@
   readonly RUN_BUILD_TESTS
   readonly RUN_UNIT_TESTS
   readonly RUN_INTEGRATION_TESTS
-  readonly TESTS_TO_RUN
+  readonly TEST_TO_RUN
 
   cd ${REPO_ROOT_DIR}
 
@@ -368,7 +361,7 @@
 
   local failed=0
 
-  if [[ ${#TESTS_TO_RUN[@]} > 0 ]]; then
+  if [[ -n "${TEST_TO_RUN}" ]]; then
     if (( RUN_BUILD_TESTS || RUN_UNIT_TESTS || RUN_INTEGRATION_TESTS )); then
       abort "--run-test must be used alone"
     fi
@@ -377,19 +370,17 @@
       header "Documentation only PR, skipping running custom test"
       exit 0
     fi
-    for test_to_run in ${TESTS_TO_RUN[@]}; do
-      ${test_to_run} || { failed=1; step_failed "${test_to_run}"; }
-    done
-  fi
-
-  run_build_tests || { failed=1; step_failed "run_build_tests"; }
+    ${TEST_TO_RUN} || failed=1
+  fi
+
+  run_build_tests || failed=1
   # If PRESUBMIT_TEST_FAIL_FAST is set to true, don't run unit tests if build tests failed
   if (( ! PRESUBMIT_TEST_FAIL_FAST )) || (( ! failed )); then
-    run_unit_tests || { failed=1; step_failed "run_unit_tests"; }
+    run_unit_tests || failed=1
   fi
   # If PRESUBMIT_TEST_FAIL_FAST is set to true, don't run integration tests if build/unit tests failed
   if (( ! PRESUBMIT_TEST_FAIL_FAST )) || (( ! failed )); then
-    run_integration_tests || { failed=1; step_failed "run_integration_tests"; }
+    run_integration_tests || failed=1
   fi
 
   exit ${failed}
