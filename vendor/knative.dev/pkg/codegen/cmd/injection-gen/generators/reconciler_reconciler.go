/*
Copyright 2020 The Knative Authors.

Licensed under the Apache License, Version 2.0 (the "License");
you may not use this file except in compliance with the License.
You may obtain a copy of the License at

    http://www.apache.org/licenses/LICENSE-2.0

Unless required by applicable law or agreed to in writing, software
distributed under the License is distributed on an "AS IS" BASIS,
WITHOUT WARRANTIES OR CONDITIONS OF ANY KIND, either express or implied.
See the License for the specific language governing permissions and
limitations under the License.
*/

package generators

import (
	"io"

	"k8s.io/gengo/generator"
	"k8s.io/gengo/namer"
	"k8s.io/gengo/types"
	"k8s.io/klog"
)

// reconcilerReconcilerGenerator produces a reconciler struct for the given type.
type reconcilerReconcilerGenerator struct {
	generator.DefaultGen
	outputPackage  string
	imports        namer.ImportTracker
	typeToGenerate *types.Type
	clientsetPkg   string
	listerName     string
	listerPkg      string
}

var _ generator.Generator = (*reconcilerReconcilerGenerator)(nil)

func (g *reconcilerReconcilerGenerator) Filter(c *generator.Context, t *types.Type) bool {
	// Only process the type for this generator.
	return t == g.typeToGenerate
}

func (g *reconcilerReconcilerGenerator) Namers(c *generator.Context) namer.NameSystems {
	return namer.NameSystems{
		"raw": namer.NewRawNamer(g.outputPackage, g.imports),
	}
}

func (g *reconcilerReconcilerGenerator) Imports(c *generator.Context) (imports []string) {
	imports = append(imports, g.imports.ImportLines()...)
	return
}

func (g *reconcilerReconcilerGenerator) GenerateType(c *generator.Context, t *types.Type, w io.Writer) error {
	sw := generator.NewSnippetWriter(w, c, "{{", "}}")

	klog.V(5).Infof("processing type %v", t)

	m := map[string]interface{}{
		"type": t,

		"controllerImpl": c.Universe.Type(types.Name{
			Package: "knative.dev/pkg/controller",
			Name:    "Impl",
		}),
		"controllerReconciler": c.Universe.Type(types.Name{
			Package: "knative.dev/pkg/controller",
			Name:    "Reconciler",
		}),
		"controllerWithEventRecorder": c.Universe.Type(types.Name{
			Package: "knative.dev/pkg/controller",
			Name:    "WithEventRecorder",
		}),
		"corev1EventSource": c.Universe.Function(types.Name{
			Package: "k8s.io/api/core/v1",
			Name:    "EventSource",
		}),
		"corev1EventTypeNormal": c.Universe.Type(types.Name{
			Package: "k8s.io/api/core/v1",
			Name:    "EventTypeNormal",
		}),
		"corev1EventTypeWarning": c.Universe.Type(types.Name{
			Package: "k8s.io/api/core/v1",
			Name:    "EventTypeWarning",
		}),
		"reconcilerEvent":                c.Universe.Type(types.Name{Package: "knative.dev/pkg/reconciler", Name: "Event"}),
		"reconcilerReconcilerEvent":      c.Universe.Type(types.Name{Package: "knative.dev/pkg/reconciler", Name: "ReconcilerEvent"}),
		"reconcilerRetryUpdateConflicts": c.Universe.Function(types.Name{Package: "knative.dev/pkg/reconciler", Name: "RetryUpdateConflicts"}),
		"reconcilerConfigStore":          c.Universe.Type(types.Name{Name: "ConfigStore", Package: "knative.dev/pkg/reconciler"}),
		// Deps
		"clientsetInterface": c.Universe.Type(types.Name{Name: "Interface", Package: g.clientsetPkg}),
		"resourceLister":     c.Universe.Type(types.Name{Name: g.listerName, Package: g.listerPkg}),
		// K8s types
		"recordEventRecorder": c.Universe.Type(types.Name{Name: "EventRecorder", Package: "k8s.io/client-go/tools/record"}),
		// methods
		"loggingFromContext": c.Universe.Function(types.Name{
			Package: "knative.dev/pkg/logging",
			Name:    "FromContext",
		}),
		"cacheSplitMetaNamespaceKey": c.Universe.Function(types.Name{
			Package: "k8s.io/client-go/tools/cache",
			Name:    "SplitMetaNamespaceKey",
		}),
		"retryRetryOnConflict": c.Universe.Function(types.Name{
			Package: "k8s.io/client-go/util/retry",
			Name:    "RetryOnConflict",
		}),
		"apierrsIsNotFound": c.Universe.Function(types.Name{
			Package: "k8s.io/apimachinery/pkg/api/errors",
			Name:    "IsNotFound",
		}),
		"metav1GetOptions": c.Universe.Function(types.Name{
			Package: "k8s.io/apimachinery/pkg/apis/meta/v1",
			Name:    "GetOptions",
		}),
		"zapSugaredLogger": c.Universe.Type(types.Name{
			Package: "go.uber.org/zap",
			Name:    "SugaredLogger",
		}),
		"setsNewString": c.Universe.Function(types.Name{
			Package: "k8s.io/apimachinery/pkg/util/sets",
			Name:    "NewString",
		}),
		"controllerOptions": c.Universe.Type(types.Name{
			Package: "knative.dev/pkg/controller",
			Name:    "Options",
		}),
		"contextContext": c.Universe.Type(types.Name{
			Package: "context",
			Name:    "Context",
		}),
	}

	sw.Do(reconcilerInterfaceFactory, m)
	sw.Do(reconcilerNewReconciler, m)
	sw.Do(reconcilerImplFactory, m)
	sw.Do(reconcilerStatusFactory, m)
	sw.Do(reconcilerFinalizerFactory, m)

	return sw.Error()
}

var reconcilerInterfaceFactory = `
// Interface defines the strongly typed interfaces to be implemented by a
// controller reconciling {{.type|raw}}.
type Interface interface {
	// ReconcileKind implements custom logic to reconcile {{.type|raw}}. Any changes
	// to the objects .Status or .Finalizers will be propagated to the stored
	// object. It is recommended that implementors do not call any update calls
	// for the Kind inside of ReconcileKind, it is the responsibility of the calling
	// controller to propagate those properties. The resource passed to ReconcileKind
 	// will always have an empty deletion timestamp.
	ReconcileKind(ctx {{.contextContext|raw}}, o *{{.type|raw}}) {{.reconcilerEvent|raw}}
}

// Finalizer defines the strongly typed interfaces to be implemented by a
// controller finalizing {{.type|raw}}.
type Finalizer interface {
	// FinalizeKind implements custom logic to finalize {{.type|raw}}. Any changes
	// to the objects .Status or .Finalizers will be ignored. Returning a nil or
	// Normal type {{.reconcilerEvent|raw}} will allow the finalizer to be deleted on
	// the resource. The resource passed to FinalizeKind will always have a set
	// deletion timestamp.
	FinalizeKind(ctx {{.contextContext|raw}}, o *{{.type|raw}}) {{.reconcilerEvent|raw}}
}

// reconcilerImpl implements controller.Reconciler for {{.type|raw}} resources.
type reconcilerImpl struct {
	// Client is used to write back status updates.
	Client {{.clientsetInterface|raw}}

	// Listers index properties about resources
	Lister {{.resourceLister|raw}}

	// Recorder is an event recorder for recording Event resources to the
	// Kubernetes API.
	Recorder {{.recordEventRecorder|raw}}

	// configStore allows for decorating a context with config maps.
	// +optional
	configStore {{.reconcilerConfigStore|raw}}

	// reconciler is the implementation of the business logic of the resource.
	reconciler Interface
}

// Check that our Reconciler implements controller.Reconciler
var _ controller.Reconciler = (*reconcilerImpl)(nil)

`

var reconcilerNewReconciler = `
func NewReconciler(ctx {{.contextContext|raw}}, logger *{{.zapSugaredLogger|raw}}, client {{.clientsetInterface|raw}}, lister {{.resourceLister|raw}}, recorder {{.recordEventRecorder|raw}}, r Interface, options ...{{.controllerOptions|raw}} ) {{.controllerReconciler|raw}} {
	// Check the options function input. It should be 0 or 1.
	if len(options) > 1 {
		logger.Fatalf("up to one options struct is supported, found %d", len(options))
	}

	rec := &reconcilerImpl{
		Client: client,
		Lister: lister,
		Recorder: recorder,
		reconciler:    r,
	}

	for _, opts := range options {
		if opts.ConfigStore != nil {
			rec.configStore = opts.ConfigStore
		}
	}

	return rec
}
`

var reconcilerImplFactory = `
// Reconcile implements controller.Reconciler
func (r *reconcilerImpl) Reconcile(ctx {{.contextContext|raw}}, key string) error {
	logger := {{.loggingFromContext|raw}}(ctx)

	// If configStore is set, attach the frozen configuration to the context.
	if r.configStore != nil {
		ctx = r.configStore.ToContext(ctx)
	}

<<<<<<< HEAD
	// Add the recorder to context.
	ctx = {{.controllerWithEventRecorder|raw}}(ctx, r.Recorder)

=======
>>>>>>> 7075f74b
	// Convert the namespace/name string into a distinct namespace and name
	namespace, name, err := {{.cacheSplitMetaNamespaceKey|raw}}(key)
	if err != nil {
		logger.Errorf("invalid resource key: %s", key)
		return nil
	}

	// Get the resource with this namespace/name.
	original, err := r.Lister.{{.type|apiGroup}}(namespace).Get(name)
	if {{.apierrsIsNotFound|raw}}(err) {
		// The resource may no longer exist, in which case we stop processing.
		logger.Errorf("resource %q no longer exists", key)
		return nil
	} else if err != nil {
		return err
	}
	// Don't modify the informers copy.
	resource := original.DeepCopy()

	var reconcileEvent {{.reconcilerEvent|raw}}
	if resource.GetDeletionTimestamp().IsZero() {
		// Append the target method to the logger.
		logger = logger.With(zap.String("targetMethod", "ReconcileKind"))

		// Set and update the finalizer on resource if r.reconciler
		// implements Finalizer.
		if resource, err = r.setFinalizerIfFinalizer(ctx, resource); err != nil {
			logger.Warnw("Failed to set finalizers", zap.Error(err))
		}

		// Reconcile this copy of the resource and then write back any status
		// updates regardless of whether the reconciliation errored out.
		reconcileEvent = r.reconciler.ReconcileKind(ctx, resource)
	} else if fin, ok := r.reconciler.(Finalizer); ok {
		// Append the target method to the logger.
		logger = logger.With(zap.String("targetMethod", "FinalizeKind"))

		// For finalizing reconcilers, if this resource being marked for deletion
		// and reconciled cleanly (nil or normal event), remove the finalizer.
		reconcileEvent = fin.FinalizeKind(ctx, resource)
		if resource, err = r.clearFinalizer(ctx, resource, reconcileEvent); err != nil {
			logger.Warnw("Failed to clear finalizers", zap.Error(err))
		}
	}

	// Synchronize the status.
	if equality.Semantic.DeepEqual(original.Status, resource.Status) {
		// If we didn't change anything then don't call updateStatus.
		// This is important because the copy we loaded from the injectionInformer's
		// cache may be stale and we don't want to overwrite a prior update
		// to status with this stale state.
	} else if err = r.updateStatus(original, resource); err != nil {
		logger.Warnw("Failed to update resource status", zap.Error(err))
		r.Recorder.Eventf(resource, {{.corev1EventTypeWarning|raw}}, "UpdateFailed",
			"Failed to update status for %q: %v", resource.Name, err)
		return err
	}

	// Report the reconciler event, if any.
	if reconcileEvent != nil {
		var event *{{.reconcilerReconcilerEvent|raw}}
		if reconciler.EventAs(reconcileEvent, &event) {
			logger.Infow("returned an event", zap.Any("event", reconcileEvent))
			r.Recorder.Eventf(resource, event.EventType, event.Reason, event.Format, event.Args...)
			return nil
		} else {
			logger.Errorw("returned an error", zap.Error(reconcileEvent))
			r.Recorder.Event(resource, {{.corev1EventTypeWarning|raw}}, "InternalError", reconcileEvent.Error())
			return reconcileEvent
		}
	}
	return nil
}
`

var reconcilerStatusFactory = `
func (r *reconcilerImpl) updateStatus(existing *{{.type|raw}}, desired *{{.type|raw}}) error {
	existing = existing.DeepCopy()
	return {{.reconcilerRetryUpdateConflicts|raw}}(func(attempts int) (err error) {
		// The first iteration tries to use the injectionInformer's state, subsequent attempts fetch the latest state via API.
		if attempts > 0 {
			existing, err = r.Client.{{.type|versionedClientset}}().{{.type|apiGroup}}(desired.Namespace).Get(desired.Name, {{.metav1GetOptions|raw}}{})
			if err != nil {
				return err
			}
		}

		// If there's nothing to update, just return.
		if reflect.DeepEqual(existing.Status, desired.Status) {
			return nil
		}

		existing.Status = desired.Status
		_, err = r.Client.{{.type|versionedClientset}}().{{.type|apiGroup}}(existing.Namespace).UpdateStatus(existing)
		return err
	})
}
`

var reconcilerFinalizerFactory = `
// updateFinalizersFiltered will update the Finalizers of the resource.
// TODO: this method could be generic and sync all finalizers. For now it only
// updates defaultFinalizerName.
func (r *reconcilerImpl) updateFinalizersFiltered(ctx {{.contextContext|raw}}, resource *{{.type|raw}}) (*{{.type|raw}}, error) {
	finalizerName := defaultFinalizerName

	actual, err := r.Lister.{{.type|apiGroup}}(resource.Namespace).Get(resource.Name)
	if err != nil {
		return resource, err
	}

	// Don't modify the informers copy.
	existing := actual.DeepCopy()

	var finalizers []string

	// If there's nothing to update, just return.
	existingFinalizers := {{.setsNewString|raw}}(existing.Finalizers...)
	desiredFinalizers := {{.setsNewString|raw}}(resource.Finalizers...)

	if desiredFinalizers.Has(finalizerName) {
		if existingFinalizers.Has(finalizerName) {
			// Nothing to do.
			return resource, nil
		}
		// Add the finalizer.
		finalizers = append(existing.Finalizers, finalizerName)
	} else {
		if !existingFinalizers.Has(finalizerName) {
			// Nothing to do.
			return resource, nil
		}
		// Remove the finalizer.
		existingFinalizers.Delete(finalizerName)
		finalizers = existingFinalizers.List()
	}

	mergePatch := map[string]interface{}{
		"metadata": map[string]interface{}{
			"finalizers":      finalizers,
			"resourceVersion": existing.ResourceVersion,
		},
	}

	patch, err := json.Marshal(mergePatch)
	if err != nil {
		return resource, err
	}

	resource, err = r.Client.{{.type|versionedClientset}}().{{.type|apiGroup}}(resource.Namespace).Patch(resource.Name, types.MergePatchType, patch)
	if err != nil {
		r.Recorder.Eventf(resource, {{.corev1EventTypeWarning|raw}}, "FinalizerUpdateFailed",
			"Failed to update finalizers for %q: %v", resource.Name, err)
	} else {
		r.Recorder.Eventf(resource, {{.corev1EventTypeNormal|raw}}, "FinalizerUpdate",
			"Updated %q finalizers", resource.GetName())
	}
	return resource, err
}

func (r *reconcilerImpl) setFinalizerIfFinalizer(ctx {{.contextContext|raw}}, resource *{{.type|raw}}) (*{{.type|raw}}, error) {
	if _, ok := r.reconciler.(Finalizer); !ok {
		return resource, nil
	}

	finalizers := {{.setsNewString|raw}}(resource.Finalizers...)

	// If this resource is not being deleted, mark the finalizer.
	if resource.GetDeletionTimestamp().IsZero() {
		finalizers.Insert(defaultFinalizerName)
	}

	resource.Finalizers = finalizers.List()

	// Synchronize the finalizers filtered by defaultFinalizerName.
	return r.updateFinalizersFiltered(ctx, resource)
}

func (r *reconcilerImpl) clearFinalizer(ctx {{.contextContext|raw}}, resource *{{.type|raw}}, reconcileEvent {{.reconcilerEvent|raw}}) (*{{.type|raw}}, error) {
	if _, ok := r.reconciler.(Finalizer); !ok {
		return resource, nil
	}
	if resource.GetDeletionTimestamp().IsZero() {
		return resource, nil
	}

	finalizers := {{.setsNewString|raw}}(resource.Finalizers...)

	if reconcileEvent != nil {
		var event *{{.reconcilerReconcilerEvent|raw}}
		if reconciler.EventAs(reconcileEvent, &event) {
			if event.EventType == {{.corev1EventTypeNormal|raw}} {
				finalizers.Delete(defaultFinalizerName)
			}
		}
	} else {
		finalizers.Delete(defaultFinalizerName)
	}

	resource.Finalizers = finalizers.List()

	// Synchronize the finalizers filtered by defaultFinalizerName.
	return r.updateFinalizersFiltered(ctx, resource)
}
`<|MERGE_RESOLUTION|>--- conflicted
+++ resolved
@@ -69,10 +69,6 @@
 		"controllerReconciler": c.Universe.Type(types.Name{
 			Package: "knative.dev/pkg/controller",
 			Name:    "Reconciler",
-		}),
-		"controllerWithEventRecorder": c.Universe.Type(types.Name{
-			Package: "knative.dev/pkg/controller",
-			Name:    "WithEventRecorder",
 		}),
 		"corev1EventSource": c.Universe.Function(types.Name{
 			Package: "k8s.io/api/core/v1",
@@ -226,12 +222,6 @@
 		ctx = r.configStore.ToContext(ctx)
 	}
 
-<<<<<<< HEAD
-	// Add the recorder to context.
-	ctx = {{.controllerWithEventRecorder|raw}}(ctx, r.Recorder)
-
-=======
->>>>>>> 7075f74b
 	// Convert the namespace/name string into a distinct namespace and name
 	namespace, name, err := {{.cacheSplitMetaNamespaceKey|raw}}(key)
 	if err != nil {
